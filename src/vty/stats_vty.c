/*
 * (C) 2009-2010 by Harald Welte <laforge@gnumonks.org>
 * (C) 2009-2014 by Holger Hans Peter Freyther
 * (C) 2015      by sysmocom - s.f.m.c. GmbH
 * All Rights Reserved
 *
 * SPDX-License-Identifier: GPL-2.0+
 *
 * This program is free software; you can redistribute it and/or modify
 * it under the terms of the GNU General Public License as published by
 * the Free Software Foundation; either version 2 of the License, or
 * (at your option) any later version.
 *
 * This program is distributed in the hope that it will be useful,
 * but WITHOUT ANY WARRANTY; without even the implied warranty of
 * MERCHANTABILITY or FITNESS FOR A PARTICULAR PURPOSE.  See the
 * GNU General Public License for more details.
 *
 * You should have received a copy of the GNU General Public License along
 * with this program; if not, write to the Free Software Foundation, Inc.,
 * 51 Franklin Street, Fifth Floor, Boston, MA 02110-1301 USA.
 *
 */

#include <stdlib.h>
#include <string.h>

#include "../../config.h"

#include <osmocom/vty/command.h>
#include <osmocom/vty/buffer.h>
#include <osmocom/vty/vty.h>
#include <osmocom/vty/telnet_interface.h>
#include <osmocom/vty/telnet_interface.h>
#include <osmocom/vty/misc.h>

#include <osmocom/core/stats.h>
#include <osmocom/core/counter.h>
#include <osmocom/core/rate_ctr.h>

#define CFG_STATS_STR "Configure stats sub-system\n"
#define CFG_REPORTER_STR "Configure a stats reporter\n"

#define SHOW_STATS_STR "Show statistical values\n"

/*! \file stats_vty.c
 *  VTY interface for statsd / statistic items
 *
 *  This code allows you to register a couple of VTY commands that
 *  permit configuration of the \ref stats functionality from the VTY.
 *
 *  Use \ref osmo_stats_vty_add_cmds once at application start-up to
 *  enable related commands.
 */

/* containing version info */
extern struct host host;

struct cmd_node cfg_stats_node = {
	CFG_STATS_NODE,
	"%s(config-stats)# ",
	1
};

static const struct value_string stats_class_strs[] = {
	{ OSMO_STATS_CLASS_GLOBAL,     "global" },
	{ OSMO_STATS_CLASS_PEER,       "peer" },
	{ OSMO_STATS_CLASS_SUBSCRIBER, "subscriber" },
	{ 0, NULL }
};

static struct osmo_stats_reporter *osmo_stats_vty2srep(struct vty *vty)
{
	if (vty->node == CFG_STATS_NODE)
		return vty->index;

	return NULL;
}

static int set_srep_parameter_str(struct vty *vty,
	int (*fun)(struct osmo_stats_reporter *, const char *),
	const char *val, const char *param_name)
{
	int rc;
	struct osmo_stats_reporter *srep = osmo_stats_vty2srep(vty);
	OSMO_ASSERT(srep);

	rc = fun(srep, val);
	if (rc < 0) {
		vty_out(vty, "%% Unable to set %s: %s%s",
			param_name, strerror(-rc), VTY_NEWLINE);
		return CMD_WARNING;
	}

	return CMD_SUCCESS;
}

static int set_srep_parameter_int(struct vty *vty,
	int (*fun)(struct osmo_stats_reporter *, int),
	const char *val, const char *param_name)
{
	int rc;
	int int_val;
	struct osmo_stats_reporter *srep = osmo_stats_vty2srep(vty);
	OSMO_ASSERT(srep);

	int_val = atoi(val);

	rc = fun(srep, int_val);
	if (rc < 0) {
		vty_out(vty, "%% Unable to set %s: %s%s",
			param_name, strerror(-rc), VTY_NEWLINE);
		return CMD_WARNING;
	}

	return CMD_SUCCESS;
}

DEFUN(cfg_stats_reporter_local_ip, cfg_stats_reporter_local_ip_cmd,
	"local-ip ADDR",
	"Set the IP address to which we bind locally\n"
	"IP Address\n")
{
	return set_srep_parameter_str(vty, osmo_stats_reporter_set_local_addr,
		argv[0], "local address");
}

DEFUN(cfg_no_stats_reporter_local_ip, cfg_no_stats_reporter_local_ip_cmd,
	"no local-ip",
	NO_STR
	"Set the IP address to which we bind locally\n")
{
	return set_srep_parameter_str(vty, osmo_stats_reporter_set_local_addr,
		NULL, "local address");
}

DEFUN(cfg_stats_reporter_remote_ip, cfg_stats_reporter_remote_ip_cmd,
	"remote-ip ADDR",
	"Set the remote IP address to which we connect\n"
	"IP Address\n")
{
	return set_srep_parameter_str(vty, osmo_stats_reporter_set_remote_addr,
		argv[0], "remote address");
}

DEFUN(cfg_stats_reporter_remote_port, cfg_stats_reporter_remote_port_cmd,
	"remote-port <1-65535>",
	"Set the remote port to which we connect\n"
	"Remote port number\n")
{
	return set_srep_parameter_int(vty, osmo_stats_reporter_set_remote_port,
		argv[0], "remote port");
}

DEFUN(cfg_stats_reporter_mtu, cfg_stats_reporter_mtu_cmd,
	"mtu <100-65535>",
	"Set the maximum packet size\n"
	"Size in byte\n")
{
	return set_srep_parameter_int(vty, osmo_stats_reporter_set_mtu,
		argv[0], "mtu");
}

DEFUN(cfg_no_stats_reporter_mtu, cfg_no_stats_reporter_mtu_cmd,
	"no mtu",
	NO_STR "Set the maximum packet size\n")
{
	return set_srep_parameter_int(vty, osmo_stats_reporter_set_mtu,
		"0", "mtu");
}

DEFUN(cfg_stats_reporter_prefix, cfg_stats_reporter_prefix_cmd,
	"prefix PREFIX",
	"Set the item name prefix\n"
	"The prefix string\n")
{
	return set_srep_parameter_str(vty, osmo_stats_reporter_set_name_prefix,
		argv[0], "prefix string");
}

DEFUN(cfg_no_stats_reporter_prefix, cfg_no_stats_reporter_prefix_cmd,
	"no prefix",
	NO_STR
	"Set the item name prefix\n")
{
	return set_srep_parameter_str(vty, osmo_stats_reporter_set_name_prefix,
		"", "prefix string");
}

DEFUN(cfg_stats_reporter_level, cfg_stats_reporter_level_cmd,
	"level (global|peer|subscriber)",
	"Set the maximum group level\n"
	"Report global groups only\n"
	"Report global and network peer related groups\n"
	"Report global, peer, and subscriber groups\n")
{
	int level = get_string_value(stats_class_strs, argv[0]);
	int rc;
	struct osmo_stats_reporter *srep = osmo_stats_vty2srep(vty);

	OSMO_ASSERT(srep);
	rc = osmo_stats_reporter_set_max_class(srep, level);
	if (rc < 0) {
		vty_out(vty, "%% Unable to set level: %s%s",
			strerror(-rc), VTY_NEWLINE);
		return CMD_WARNING;
	}

	return 0;
}

DEFUN(cfg_stats_reporter_enable, cfg_stats_reporter_enable_cmd,
	"enable",
	"Enable the reporter\n")
{
	int rc;
	struct osmo_stats_reporter *srep = osmo_stats_vty2srep(vty);
	OSMO_ASSERT(srep);

	rc = osmo_stats_reporter_enable(srep);
	if (rc < 0) {
		vty_out(vty, "%% Unable to enable the reporter: %s%s",
			strerror(-rc), VTY_NEWLINE);
		return CMD_WARNING;
	}

	return CMD_SUCCESS;
}

DEFUN(cfg_stats_reporter_disable, cfg_stats_reporter_disable_cmd,
	"disable",
	"Disable the reporter\n")
{
	int rc;
	struct osmo_stats_reporter *srep = osmo_stats_vty2srep(vty);
	OSMO_ASSERT(srep);

	rc = osmo_stats_reporter_disable(srep);
	if (rc < 0) {
		vty_out(vty, "%% Unable to disable the reporter: %s%s",
			strerror(-rc), VTY_NEWLINE);
		return CMD_WARNING;
	}

	return CMD_SUCCESS;
}

DEFUN(cfg_stats_reporter_flush_period, cfg_stats_reporter_flush_period_cmd,
	"flush-period <0-65535>",
	CFG_STATS_STR "Send all stats even if they have not changed (i.e. force the flush)"
	              "every N-th reporting interval. Set to 0 to disable regular flush (default).\n"
	"0 to disable regular flush (default), 1 to flush every time, 2 to flush every 2nd time, etc\n")
{
	int rc;
<<<<<<< HEAD
	int period = atoi(argv[0]);
=======
	unsigned int period = atoi(argv[0]);
>>>>>>> 4b3e4dc8
	struct osmo_stats_reporter *srep = osmo_stats_vty2srep(vty);
	OSMO_ASSERT(srep);

	rc = osmo_stats_reporter_set_flush_period(srep, period);
	if (rc < 0) {
		vty_out(vty, "%% Unable to set force flush period: %s%s",
			strerror(-rc), VTY_NEWLINE);
		return CMD_WARNING;
	}

	return CMD_SUCCESS;
}

DEFUN(cfg_stats_reporter_statsd, cfg_stats_reporter_statsd_cmd,
	"stats reporter statsd",
	CFG_STATS_STR CFG_REPORTER_STR "Report to a STATSD server\n")
{
	struct osmo_stats_reporter *srep;

	srep = osmo_stats_reporter_find(OSMO_STATS_REPORTER_STATSD, NULL);
	if (!srep) {
		srep = osmo_stats_reporter_create_statsd(NULL);
		if (!srep) {
			vty_out(vty, "%% Unable to create statsd reporter%s",
				VTY_NEWLINE);
			return CMD_WARNING;
		}
		srep->max_class = OSMO_STATS_CLASS_GLOBAL;
		/* TODO: if needed, add osmo_stats_add_reporter(srep); */
	}

	vty->index = srep;
	vty->node = CFG_STATS_NODE;

	return CMD_SUCCESS;
}

DEFUN(cfg_no_stats_reporter_statsd, cfg_no_stats_reporter_statsd_cmd,
	"no stats reporter statsd",
	NO_STR CFG_STATS_STR CFG_REPORTER_STR "Report to a STATSD server\n")
{
	struct osmo_stats_reporter *srep;

	srep = osmo_stats_reporter_find(OSMO_STATS_REPORTER_STATSD, NULL);
	if (!srep) {
		vty_out(vty, "%% No statsd logging active%s",
			VTY_NEWLINE);
		return CMD_WARNING;
	}

	osmo_stats_reporter_free(srep);

	return CMD_SUCCESS;
}

DEFUN(cfg_stats_reporter_log, cfg_stats_reporter_log_cmd,
	"stats reporter log",
	CFG_STATS_STR CFG_REPORTER_STR "Report to the logger\n")
{
	struct osmo_stats_reporter *srep;

	srep = osmo_stats_reporter_find(OSMO_STATS_REPORTER_LOG, NULL);
	if (!srep) {
		srep = osmo_stats_reporter_create_log(NULL);
		if (!srep) {
			vty_out(vty, "%% Unable to create log reporter%s",
				VTY_NEWLINE);
			return CMD_WARNING;
		}
		srep->max_class = OSMO_STATS_CLASS_GLOBAL;
		/* TODO: if needed, add osmo_stats_add_reporter(srep); */
	}

	vty->index = srep;
	vty->node = CFG_STATS_NODE;

	return CMD_SUCCESS;
}

DEFUN(cfg_no_stats_reporter_log, cfg_no_stats_reporter_log_cmd,
	"no stats reporter log",
	NO_STR CFG_STATS_STR CFG_REPORTER_STR "Report to the logger\n")
{
	struct osmo_stats_reporter *srep;

	srep = osmo_stats_reporter_find(OSMO_STATS_REPORTER_LOG, NULL);
	if (!srep) {
		vty_out(vty, "%% No log reporting active%s",
			VTY_NEWLINE);
		return CMD_WARNING;
	}

	osmo_stats_reporter_free(srep);

	return CMD_SUCCESS;
}

DEFUN(cfg_stats_interval, cfg_stats_interval_cmd,
	"stats interval <1-65535>",
	CFG_STATS_STR "Set the reporting interval\n"
	"Interval in seconds\n")
{
	int rc;
	int interval = atoi(argv[0]);
	rc = osmo_stats_set_interval(interval);
	if (rc < 0) {
		vty_out(vty, "%% Unable to set interval: %s%s",
			strerror(-rc), VTY_NEWLINE);
		return CMD_WARNING;
	}

	return CMD_SUCCESS;
}

DEFUN(show_stats,
      show_stats_cmd,
      "show stats",
      SHOW_STR SHOW_STATS_STR)
{
	vty_out_statistics_full(vty, "");

	return CMD_SUCCESS;
}

DEFUN(show_stats_level,
      show_stats_level_cmd,
      "show stats level (global|peer|subscriber)",
      SHOW_STR SHOW_STATS_STR
      "Set the maximum group level\n"
      "Show global groups only\n"
      "Show global and network peer related groups\n"
      "Show global, peer, and subscriber groups\n")
{
	int level = get_string_value(stats_class_strs, argv[0]);
	vty_out_statistics_partial(vty, "", level);

	return CMD_SUCCESS;
}

static int asciidoc_handle_counter(struct osmo_counter *counter, void *sctx_)
{
	struct vty *vty = sctx_;
	char *name = osmo_asciidoc_escape(counter->name);
	char *description = osmo_asciidoc_escape(counter->description);

	/* | name | This document & | description | */
	vty_out(vty, "| %s | <<ungroup_counter_%s>> | %s%s",
		name,
		name,
		description ? description : "",
		VTY_NEWLINE);

	talloc_free(name);
	talloc_free(description);

	return 0;
}

static void asciidoc_counter_generate(struct vty *vty)
{
	if (osmo_counters_count() == 0)
	{
		vty_out(vty, "// there are no ungrouped osmo_counters%s",
			VTY_NEWLINE);
		return;
	}

	vty_out(vty, "// ungrouped osmo_counters%s", VTY_NEWLINE);
	vty_out(vty, ".ungrouped osmo counters%s", VTY_NEWLINE);
	vty_out(vty, "[options=\"header\"]%s", VTY_NEWLINE);
	vty_out(vty, "|===%s", VTY_NEWLINE);
	vty_out(vty, "| Name | Reference | Description%s", VTY_NEWLINE);
	osmo_counters_for_each(asciidoc_handle_counter, vty);
	vty_out(vty, "|===%s", VTY_NEWLINE);
}

static int asciidoc_rate_ctr_handler(
	struct rate_ctr_group *ctrg, struct rate_ctr *ctr,
	const struct rate_ctr_desc *desc, void *sctx_)
{
	struct vty *vty = sctx_;
	char *name = osmo_asciidoc_escape(desc->name);
	char *description = osmo_asciidoc_escape(desc->description);
	char *group_name_prefix = osmo_asciidoc_escape(ctrg->desc->group_name_prefix);

	/* | Name | This document & | Description | */
	vty_out(vty, "| %s | <<%s_%s>> | %s%s",
		name,
		group_name_prefix,
		name,
		description ? description : NULL,
		VTY_NEWLINE);

	/* description seems to be optional */
	talloc_free(name);
	talloc_free(group_name_prefix);
	talloc_free(description);

	return 0;
}

static int asciidoc_rate_ctr_group_handler(struct rate_ctr_group *ctrg, void *sctx_)
{
	struct vty *vty = sctx_;

	char *group_description = osmo_asciidoc_escape(ctrg->desc->group_description);
	char *group_name_prefix = osmo_asciidoc_escape(ctrg->desc->group_name_prefix);

	vty_out(vty, "// rate_ctr_group table %s%s", group_description, VTY_NEWLINE);
	vty_out(vty, ".%s - %s%s", group_name_prefix, group_description, VTY_NEWLINE);
	vty_out(vty, "[options=\"header\"]%s", VTY_NEWLINE);
	vty_out(vty, "|===%s", VTY_NEWLINE);
	vty_out(vty, "| Name | Reference | Description%s", VTY_NEWLINE);
	rate_ctr_for_each_counter(ctrg, asciidoc_rate_ctr_handler, sctx_);
	vty_out(vty, "|===%s", VTY_NEWLINE);

	talloc_free(group_name_prefix);
	talloc_free(group_description);

	return 0;
}

static int asciidoc_osmo_stat_item_handler(
	struct osmo_stat_item_group *statg, struct osmo_stat_item *item, void *sctx_)
{
	struct vty *vty = sctx_;

	char *name = osmo_asciidoc_escape(item->desc->name);
	char *description = osmo_asciidoc_escape(item->desc->description);
	char *group_name_prefix = osmo_asciidoc_escape(statg->desc->group_name_prefix);
	char *unit = osmo_asciidoc_escape(item->desc->unit);

	/* | Name | Reference | Description | Unit | */
	vty_out(vty, "| %s | <<%s_%s>> | %s | %s%s",
		name,
		group_name_prefix,
		name,
		description ? description : "",
		unit ? unit : "",
		VTY_NEWLINE);

	talloc_free(name);
	talloc_free(group_name_prefix);
	talloc_free(description);
	talloc_free(unit);

	return 0;
}

static int asciidoc_osmo_stat_item_group_handler(struct osmo_stat_item_group *statg, void *sctx_)
{
	char *group_name_prefix = osmo_asciidoc_escape(statg->desc->group_name_prefix);
	char *group_description = osmo_asciidoc_escape(statg->desc->group_description);

	struct vty *vty = sctx_;
	vty_out(vty, "%s%s", group_description ? group_description : "" , VTY_NEWLINE);

	vty_out(vty, "// osmo_stat_item_group table %s%s", group_description ? group_description : "", VTY_NEWLINE);
	vty_out(vty, ".%s - %s%s", group_name_prefix, group_description ? group_description : "", VTY_NEWLINE);
	vty_out(vty, "[options=\"header\"]%s", VTY_NEWLINE);
	vty_out(vty, "|===%s", VTY_NEWLINE);
	vty_out(vty, "| Name | Reference | Description | Unit%s", VTY_NEWLINE);
	osmo_stat_item_for_each_item(statg, asciidoc_osmo_stat_item_handler, sctx_);
	vty_out(vty, "|===%s", VTY_NEWLINE);

	talloc_free(group_name_prefix);
	talloc_free(group_description);

	return 0;
}

DEFUN(show_stats_asciidoc_table,
      show_stats_asciidoc_table_cmd,
      "show asciidoc counters",
      SHOW_STR "Asciidoc generation\n" "Generate table of all registered counters\n")
{
	vty_out(vty, "// autogenerated by show asciidoc counters%s", VTY_NEWLINE);
	vty_out(vty, "These counters and their description are based on %s %s (%s).%s%s",
		host.app_info->name,
		host.app_info->version,
		host.app_info->name ? host.app_info->name : "", VTY_NEWLINE, VTY_NEWLINE);
	/* 2x VTY_NEWLINE are intentional otherwise it would interpret the first table header
	 * as usual text*/
	vty_out(vty, "=== Rate Counters%s%s", VTY_NEWLINE, VTY_NEWLINE);
	vty_out(vty, "// generating tables for rate_ctr_group%s", VTY_NEWLINE);
	rate_ctr_for_each_group(asciidoc_rate_ctr_group_handler, vty);

	vty_out(vty, "== Osmo Stat Items%s%s", VTY_NEWLINE, VTY_NEWLINE);
	vty_out(vty, "// generating tables for osmo_stat_items%s", VTY_NEWLINE);
	osmo_stat_item_for_each_group(asciidoc_osmo_stat_item_group_handler, vty);

	vty_out(vty, "== Osmo Counters%s%s", VTY_NEWLINE, VTY_NEWLINE);
	vty_out(vty, "// generating tables for osmo_counters%s", VTY_NEWLINE);
	asciidoc_counter_generate(vty);
	return CMD_SUCCESS;
}

static int rate_ctr_group_handler(struct rate_ctr_group *ctrg, void *sctx_)
{
	struct vty *vty = sctx_;
	vty_out(vty, "%s %u:%s", ctrg->desc->group_description, ctrg->idx, VTY_NEWLINE);
	vty_out_rate_ctr_group_fmt(vty, "%25n: %10c (%S/s %M/m %H/h %D/d) %d", ctrg);
	return 0;
}

DEFUN(show_rate_counters,
      show_rate_counters_cmd,
      "show rate-counters",
      SHOW_STR "Show all rate counters\n")
{
	rate_ctr_for_each_group(rate_ctr_group_handler, vty);
	return CMD_SUCCESS;
}

static int config_write_stats_reporter(struct vty *vty, struct osmo_stats_reporter *srep)
{
	if (srep == NULL)
		return 0;

	switch (srep->type) {
	case OSMO_STATS_REPORTER_STATSD:
		vty_out(vty, "stats reporter statsd%s", VTY_NEWLINE);
		break;
	case OSMO_STATS_REPORTER_LOG:
		vty_out(vty, "stats reporter log%s", VTY_NEWLINE);
		break;
	}

	vty_out(vty, "  disable%s", VTY_NEWLINE);

	if (srep->have_net_config) {
		if (srep->dest_addr_str)
			vty_out(vty, "  remote-ip %s%s",
				srep->dest_addr_str, VTY_NEWLINE);
		if (srep->dest_port)
			vty_out(vty, "  remote-port %d%s",
				srep->dest_port, VTY_NEWLINE);
		if (srep->bind_addr_str)
			vty_out(vty, "  local-ip %s%s",
				srep->bind_addr_str, VTY_NEWLINE);
		if (srep->mtu)
			vty_out(vty, "  mtu %d%s",
				srep->mtu, VTY_NEWLINE);
	}

	if (srep->max_class)
		vty_out(vty, "  level %s%s",
			get_value_string(stats_class_strs, srep->max_class),
			VTY_NEWLINE);

	if (srep->name_prefix && *srep->name_prefix)
		vty_out(vty, "  prefix %s%s",
			srep->name_prefix, VTY_NEWLINE);
	else
		vty_out(vty, "  no prefix%s", VTY_NEWLINE);

	if (srep->flush_period > 0)
		vty_out(vty, "  flush-period %d%s",
			srep->flush_period, VTY_NEWLINE);

	if (srep->enabled)
		vty_out(vty, "  enable%s", VTY_NEWLINE);

	return 1;
}

static int config_write_stats(struct vty *vty)
{
	struct osmo_stats_reporter *srep;

	/* TODO: loop through all reporters */
	srep = osmo_stats_reporter_find(OSMO_STATS_REPORTER_STATSD, NULL);
	config_write_stats_reporter(vty, srep);
	srep = osmo_stats_reporter_find(OSMO_STATS_REPORTER_LOG, NULL);
	config_write_stats_reporter(vty, srep);

	vty_out(vty, "stats interval %d%s", osmo_stats_config->interval, VTY_NEWLINE);

	return 1;
}

/*! Add stats related commands to the VTY
 *  Call this once during your application initialization if you would
 *  like to have stats VTY commands enabled.
 */
void osmo_stats_vty_add_cmds()
{
	install_element_ve(&show_stats_cmd);
	install_element_ve(&show_stats_level_cmd);

	install_element(CONFIG_NODE, &cfg_stats_reporter_statsd_cmd);
	install_element(CONFIG_NODE, &cfg_no_stats_reporter_statsd_cmd);
	install_element(CONFIG_NODE, &cfg_stats_reporter_log_cmd);
	install_element(CONFIG_NODE, &cfg_no_stats_reporter_log_cmd);
	install_element(CONFIG_NODE, &cfg_stats_interval_cmd);

	install_node(&cfg_stats_node, config_write_stats);

	install_element(CFG_STATS_NODE, &cfg_stats_reporter_local_ip_cmd);
	install_element(CFG_STATS_NODE, &cfg_no_stats_reporter_local_ip_cmd);
	install_element(CFG_STATS_NODE, &cfg_stats_reporter_remote_ip_cmd);
	install_element(CFG_STATS_NODE, &cfg_stats_reporter_remote_port_cmd);
	install_element(CFG_STATS_NODE, &cfg_stats_reporter_mtu_cmd);
	install_element(CFG_STATS_NODE, &cfg_no_stats_reporter_mtu_cmd);
	install_element(CFG_STATS_NODE, &cfg_stats_reporter_prefix_cmd);
	install_element(CFG_STATS_NODE, &cfg_no_stats_reporter_prefix_cmd);
	install_element(CFG_STATS_NODE, &cfg_stats_reporter_level_cmd);
	install_element(CFG_STATS_NODE, &cfg_stats_reporter_enable_cmd);
	install_element(CFG_STATS_NODE, &cfg_stats_reporter_disable_cmd);
	install_element(CFG_STATS_NODE, &cfg_stats_reporter_flush_period_cmd);

	install_element_ve(&show_stats_asciidoc_table_cmd);
	install_element_ve(&show_rate_counters_cmd);
}<|MERGE_RESOLUTION|>--- conflicted
+++ resolved
@@ -252,11 +252,7 @@
 	"0 to disable regular flush (default), 1 to flush every time, 2 to flush every 2nd time, etc\n")
 {
 	int rc;
-<<<<<<< HEAD
-	int period = atoi(argv[0]);
-=======
 	unsigned int period = atoi(argv[0]);
->>>>>>> 4b3e4dc8
 	struct osmo_stats_reporter *srep = osmo_stats_vty2srep(vty);
 	OSMO_ASSERT(srep);
 
